--- conflicted
+++ resolved
@@ -14,21 +14,15 @@
       @@wsdl = wsdl
     end
 
-<<<<<<< HEAD
     # Returns the global setting of whether to use Savon::WSDL.
     def self.wsdl?
       @@wsdl
     end
 
-    # Expects a SOAP +endpoint+ String. Also accepts an optional String
-    # containing the URI to a proxy server.
-    def initialize(endpoint, proxy = "")
-      @request = Request.new endpoint, proxy
-=======
-    # Expects a SOAP +endpoint+ String.
-    def initialize(endpoint,options={})
+    # Expects a SOAP +endpoint+ String. Also accepts an optional Hash of
+    # +options+ for specifying a proxy server and SSL client authentication.
+    def initialize(endpoint,options = {})
       @request = Request.new endpoint, options
->>>>>>> edce88a7
       @wsdl = WSDL.new @request
     end
 
